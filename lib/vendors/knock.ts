--- conflicted
+++ resolved
@@ -1,29 +1,11 @@
 import { Knock } from "@knocklabs/node";
 
-<<<<<<< HEAD
-let knockClient: Knock | null = null;
-
-/**
- * Get Knock client instance, initializing lazily when needed
- */
-function getKnockClient(): Knock {
-  if (!process.env.KNOCK_API_KEY) {
-    throw new Error("KNOCK_API_KEY environment variable is required");
-  }
-
-  if (!knockClient) {
-    knockClient = new Knock({ apiKey: process.env.KNOCK_API_KEY });
-  }
-
-  return knockClient;
-=======
 export interface KnockResult {
   success: boolean;
   provider: "knock";
   messageId?: string;
   error?: string;
   skipped?: boolean;
->>>>>>> b76606d5
 }
 
 export const KnockTopics = {
@@ -107,37 +89,12 @@
     daysOverdue: number;
     creditId: string;
   };
-<<<<<<< HEAD
-}): Promise<{ success: boolean; provider: string; messageId?: string; error?: string }> {
-  if (!process.env.KNOCK_API_KEY) {
-    throw new Error("KNOCK_API_KEY environment variable is required");
-  }
-
-  try {
-    const knock = getKnockClient();
-    const result = await knock.workflows.trigger("credit_due", {
-      recipients: [
-        {
-          id: userId,
-          email,
-        },
-      ],
-      data: {
-        customer_name: payload.customerName,
-        amount_formatted: `$${(payload.amount / 100).toFixed(2)}`,
-        amount_cents: payload.amount,
-        due_date: payload.dueDate,
-        days_overdue: payload.daysOverdue,
-        credit_id: payload.creditId,
-        urgency_level: payload.daysOverdue > 60 ? "urgent" : payload.daysOverdue > 30 ? "high" : "normal",
-=======
 }): Promise<KnockResult> {
   return triggerWorkflow("credit_due", {
     recipients: [
       {
         id: userId,
         email,
->>>>>>> b76606d5
       },
     ],
     data: {
@@ -165,34 +122,12 @@
     authorName: string;
     teamName: string;
   };
-<<<<<<< HEAD
-}): Promise<{ success: boolean; provider: string; messageId?: string; error?: string }> {
-  if (!process.env.KNOCK_API_KEY) {
-    throw new Error("KNOCK_API_KEY environment variable is required");
-  }
-
-  try {
-    const knock = getKnockClient();
-    const result = await knock.workflows.trigger("kb_article_published", {
-      recipients: [
-        {
-          id: userId,
-          email,
-        },
-      ],
-      data: {
-        article_title: payload.articleTitle,
-        article_id: payload.articleId,
-        author_name: payload.authorName,
-        team_name: payload.teamName,
-=======
 }): Promise<KnockResult> {
   return triggerWorkflow("kb_article_published", {
     recipients: [
       {
         id: userId,
         email,
->>>>>>> b76606d5
       },
     ],
     data: {
@@ -217,35 +152,12 @@
     message: string;
     details?: Record<string, any>;
   };
-<<<<<<< HEAD
-}): Promise<{ success: boolean; provider: string; messageId?: string; error?: string }> {
-  if (!process.env.KNOCK_API_KEY) {
-    throw new Error("KNOCK_API_KEY environment variable is required");
-  }
-
-  try {
-    const knock = getKnockClient();
-    const result = await knock.workflows.trigger("admin_alert", {
-      recipients: [
-        {
-          id: userId,
-          email,
-        },
-      ],
-      data: {
-        alert_type: payload.alertType,
-        severity: payload.severity,
-        message: payload.message,
-        details: payload.details || {},
-        timestamp: new Date().toISOString(),
-=======
 }): Promise<KnockResult> {
   return triggerWorkflow("admin_alert", {
     recipients: [
       {
         id: userId,
         email,
->>>>>>> b76606d5
       },
     ],
     data: {
@@ -285,17 +197,6 @@
   });
 }
 
-<<<<<<< HEAD
-  try {
-    const knock = getKnockClient();
-    const result = await knock.workflows.trigger(workflowId, {
-      recipients: recipients.map((r) => ({
-        id: r.userId,
-        email: r.email,
-      })),
-      data,
-    });
-=======
 export async function notifyBillingNotice({
   userId,
   email,
@@ -326,7 +227,6 @@
     },
   });
 }
->>>>>>> b76606d5
 
 export async function notifyExportReady({
   userId,
